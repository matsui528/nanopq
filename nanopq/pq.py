import warnings
import numpy as np
from scipy.cluster.vq import kmeans2, vq


def dist_l2(q, x):
    return np.linalg.norm(q - x, ord=2, axis=1) ** 2


def dist_ip(q, x):
    return np.matmul(x, q[None, :].T).sum(axis=-1)


def dist_angular(q, x):
    return dist_ip(q, x)


metric_function_map = {
    'l2': dist_l2,
    'angular': dist_angular,
    'dot': dist_ip
}


class PQ(object):
    """Pure python implementation of Product Quantization (PQ) [Jegou11]_.

    For the indexing phase of database vectors,
    a `D`-dim input vector is divided into `M` `D`/`M`-dim sub-vectors.
    Each sub-vector is quantized into a small integer via `Ks` codewords.
    For the querying phase, given a new `D`-dim query vector, the distance beween the query
    and the database PQ-codes are efficiently approximated via Asymmetric Distance.

    All vectors must be np.ndarray with np.float32

    .. [Jegou11] H. Jegou et al., "Product Quantization for Nearest Neighbor Search", IEEE TPAMI 2011

    Args:
        M (int): The number of sub-space
        Ks (int): The number of codewords for each subspace
            (typically 256, so that each sub-vector is quantized
<<<<<<< HEAD
            into 256 bits = 1 byte = uint8)
        metric (str): Type of metric used among vectors
=======
            into 8 bits = 1 byte = uint8)
>>>>>>> 8d1cc435
        verbose (bool): Verbose flag

    Attributes:
        M (int): The number of sub-space
        Ks (int): The number of codewords for each subspace
        metric (str): Type of metric used among vectors
        verbose (bool): Verbose flag
        code_dtype (object): dtype of PQ-code. Either np.uint{8, 16, 32}
        codewords (np.ndarray): shape=(M, Ks, Ds) with dtype=np.float32.
            codewords[m][ks] means ks-th codeword (Ds-dim) for m-th subspace
        Ds (int): The dim of each sub-vector, i.e., Ds=D/M

    """

    def __init__(self, M, Ks=256, metric='l2', minit='random', verbose=True):
        assert 0 < Ks <= 2 ** 32
        assert metric in ['l2', 'dot', 'angular']
        assert minit in ['random', '++', 'points', 'matrix']
        self.M, self.Ks, self.verbose, self.metric = M, Ks, verbose, metric
        self.code_dtype = (
            np.uint8 if Ks <= 2 ** 8 else (np.uint16 if Ks <= 2 ** 16 else np.uint32)
        )
        self.codewords = None
        self.Ds = None
        self.metric = metric
        self.minit = minit

        if verbose:
            print("M: {}, Ks: {}, metric : {}, code_dtype: {} minit: {}".format(
                M, Ks, self.code_dtype, metric, minit))

    def __eq__(self, other):
        if isinstance(other, PQ):
            return (self.M, self.Ks, self.verbose, self.code_dtype, self.Ds) == (
                other.M,
                other.Ks,
                other.verbose,
                other.code_dtype,
                other.Ds,
            ) and np.array_equal(self.codewords, other.codewords)
        else:
            return False

    def fit(self, vecs, iter=20, seed=123):
        """Given training vectors, run k-means for each sub-space and create
        codewords for each sub-space.

        This function should be run once first of all.

        Args:
            vecs (np.ndarray): Training vectors with shape=(N, D) and dtype=np.float32.
            iter (int): The number of iteration for k-means
            seed (int): The seed for random process

        Returns:
            object: self

        """
        assert vecs.dtype == np.float32
        assert vecs.ndim == 2
        N, D = vecs.shape
        assert self.Ks < N, "the number of training vector should be more than Ks"
        assert D % self.M == 0, "input dimension must be dividable by M"
        self.Ds = int(D / self.M)

        np.random.seed(seed)
        if self.verbose:
            print("iter: {}, seed: {}".format(iter, seed))

        # [m][ks][ds]: m-th subspace, ks-the codeword, ds-th dim
        self.codewords = np.zeros((self.M, self.Ks, self.Ds), dtype=np.float32)
        for m in range(self.M):
            if self.verbose:
                print("Training the subspace: {} / {}".format(m, self.M))
            vecs_sub = vecs[:, m * self.Ds: (m + 1) * self.Ds]
            self.codewords[m], _ = kmeans2(
                vecs_sub, self.Ks, iter=iter, minit=self.minit)
        return self

    def encode(self, vecs):
        """Encode input vectors into PQ-codes.

        Args:
            vecs (np.ndarray): Input vectors with shape=(N, D) and dtype=np.float32.

        Returns:
            np.ndarray: PQ codes with shape=(N, M) and dtype=self.code_dtype

        """
        assert vecs.dtype == np.float32
        assert vecs.ndim == 2
        N, D = vecs.shape
        assert D == self.Ds * self.M, "input dimension must be Ds * M"

        # codes[n][m] : code of n-th vec, m-th subspace
        codes = np.empty((N, self.M), dtype=self.code_dtype)
        for m in range(self.M):
            if self.verbose:
                print("Encoding the subspace: {} / {}".format(m, self.M))
            vecs_sub = vecs[:, m * self.Ds : (m + 1) * self.Ds]
            codes[:, m], _ = vq(vecs_sub, self.codewords[m])

        return codes

    def decode(self, codes):
        """Given PQ-codes, reconstruct original D-dimensional vectors
        approximately by fetching the codewords.

        Args:
            codes (np.ndarray): PQ-cdoes with shape=(N, M) and dtype=self.code_dtype.
                Each row is a PQ-code

        Returns:
            np.ndarray: Reconstructed vectors with shape=(N, D) and dtype=np.float32

        """
        assert codes.ndim == 2
        N, M = codes.shape
        assert M == self.M
        assert codes.dtype == self.code_dtype

        vecs = np.empty((N, self.Ds * self.M), dtype=np.float32)
        for m in range(self.M):
            vecs[:, m * self.Ds : (m + 1) * self.Ds] = self.codewords[m][codes[:, m], :]

        return vecs

    def dtable(self, query):
        """Compute a distance table for a query vector.
        The distances are computed by comparing each sub-vector of the query
        to the codewords for each sub-subspace.
        `dtable[m][ks]` contains the squared Euclidean distance between
        the `m`-th sub-vector of the query and the `ks`-th codeword
        for the `m`-th sub-space (`self.codewords[m][ks]`).

        Args:
            query (np.ndarray): Input vector with shape=(D, ) and dtype=np.float32

        Returns:
            nanopq.DistanceTable:
                Distance table. which contains
                dtable with shape=(M, Ks) and dtype=np.float32

        """
        assert query.dtype == np.float32
        assert query.ndim == 1, "input must be a single vector"
        (D,) = query.shape
        assert D == self.Ds * self.M, "input dimension must be Ds * M"

        # dtable[m] : distance between m-th subvec and m-th codewords (m-th subspace)
        # dtable[m][ks] : distance between m-th subvec and ks-th codeword of m-th codewords
        dtable = np.empty((self.M, self.Ks), dtype=np.float32)
        for m in range(self.M):
            query_sub = query[m * self.Ds: (m + 1) * self.Ds]
            dtable[m, :] = metric_function_map[self.metric](
                query_sub, self.codewords[m])

        return DistanceTable(dtable, D=D, metric=self.metric)


class DistanceTable(object):
    """Distance table from query to codewords.
    Given a query vector, a PQ/OPQ instance compute this DistanceTable class
    using :func:`PQ.dtable` or :func:`OPQ.dtable`.
    The Asymmetric Distance from query to each database codes can be computed
    by :func:`DistanceTable.adist`.

    Args:
        dtable (np.ndarray): Distance table with shape=(M, Ks) and dtype=np.float32
            computed by :func:`PQ.dtable` or :func:`OPQ.dtable`
        metric (str): metric type to calculate distance

    Attributes:
        dtable (np.ndarray): Distance table with shape=(M, Ks) and dtype=np.float32.
            Note that dtable[m][ks] contains the squared Euclidean distance between
            (1) m-th sub-vector of query and (2) ks-th codeword for m-th subspace.

    """

    def __init__(self, dtable, D, metric='l2'):
        assert dtable.ndim == 2
        assert dtable.dtype == np.float32
        assert metric in ['l2', 'dot', 'angular']
        self.dtable = dtable
        self.metric = metric
        self.D = D

    def adist(self, codes):
        """Given PQ-codes, compute Asymmetric Distances between the query (self.dtable)
        and the PQ-codes.

        Args:
            codes (np.ndarray): PQ codes with shape=(N, M) and
                dtype=pq.code_dtype where pq is a pq instance that creates the codes

        Returns:
            np.ndarray: Asymmetric Distances with shape=(N, ) and dtype=np.float32

        """

        assert codes.ndim == 2
        N, M = codes.shape
        assert M == self.dtable.shape[0]

        # Fetch distance values using codes. The following codes are
        dists = np.sum(self.dtable[range(M), codes], axis=1)
        if self.metric == 'angular':
            dists = 1 - dists

        # The above line is equivalent to the followings:
        # dists = np.zeros((N, )).astype(np.float32)
        # for n in range(N):
        #     for m in range(M):
        #         dists[n] += self.dtable[m][codes[n][m]]

        return dists<|MERGE_RESOLUTION|>--- conflicted
+++ resolved
@@ -39,12 +39,8 @@
         M (int): The number of sub-space
         Ks (int): The number of codewords for each subspace
             (typically 256, so that each sub-vector is quantized
-<<<<<<< HEAD
             into 256 bits = 1 byte = uint8)
         metric (str): Type of metric used among vectors
-=======
-            into 8 bits = 1 byte = uint8)
->>>>>>> 8d1cc435
         verbose (bool): Verbose flag
 
     Attributes:
